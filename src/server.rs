//! ChiselStore server module.

use crate::errors::StoreError;
use async_notify::Notify;
use async_trait::async_trait;
use crossbeam_channel as channel;
use crossbeam_channel::{Receiver, Sender};
use derivative::Derivative;
use sqlite::{Connection, OpenFlags};
use std::collections::HashMap;
use std::sync::atomic::{AtomicBool, AtomicU64, Ordering};
use std::sync::{Arc, Mutex};
use std::time::Duration;

use slog::{debug, info, trace, warn, Logger};
// CHANGE:
use tokio::sync::mpsc;

use omnipaxos_core::ballot_leader_election::{BLEConfig, BallotLeaderElection};
use omnipaxos_core::ballot_leader_election::messages::BLEMessage;
// use std::sync::mpsc::Sender;
use omnipaxos_core::{
    messages::Message,
    sequence_paxos::{CompactionErr, ReconfigurationRequest, SequencePaxos, SequencePaxosConfig},
    storage::{memory_storage::MemoryStorage, Snapshot},
};

/// ChiselStore transport layer.
///
/// Your application should implement this trait to provide network access
/// to the ChiselStore server.
#[async_trait]
pub trait StoreTransport {
    /// Send a store command message `msg` to `to_id` node.
    fn send(&self, to_id: u64, msg: Message<StoreCommand, KVSnapshot>);

    fn send_ble(&self, to_id: u64, msg: BLEMessage);

    /// Delegate command to another node.
    async fn delegate(
        &self,
        to_id: u64,
        sql: String,
        consistency: Consistency,
    ) -> Result<QueryResults, StoreError>;
}

/// Consistency mode.
#[derive(Debug)]
pub enum Consistency {
    /// Strong consistency. Both reads and writes go through the Raft leader,
    /// which makes them linearizable.
    Strong,
    /// Relaxed reads. Reads are performed on the local node, which relaxes
    /// read consistency and allows stale reads.
    RelaxedReads,
}

/// Store command.
///
/// A store command is a SQL statement that is replicated in the Raft cluster.
#[derive(Clone, Debug)]
pub struct StoreCommand {
    /// Unique ID of this command.
    pub id: u64,
    /// The SQL statement of this command.
    pub sql: String,
}

/// KVSnapshot
#[derive(Clone, Debug)]
pub struct KVSnapshot {
    // the snapshotted data
    pub snapshotted: HashMap<u64, String>,
}

impl Snapshot<StoreCommand> for KVSnapshot {
    fn create(entries: &[StoreCommand]) -> Self {
        let mut snapshotted = HashMap::new();
        for e in entries {
            let StoreCommand { id, sql } = e;
            snapshotted.insert(id.clone(), sql.clone());
        }
        Self { snapshotted }
    }

    fn merge(&mut self, delta: Self) {
        for (k, v) in delta.snapshotted {
            self.snapshotted.insert(k, v);
        }
    }

    fn use_snapshots() -> bool {
        true
    }
}

/// Store configuration.
#[derive(Debug)]
struct StoreConfig {
    /// Connection pool size.
    conn_pool_size: usize,
}

#[derive(Derivative)]
#[derivative(Debug)]
struct Store<T: StoreTransport + Send + Sync> {
    /// ID of the node this Cluster objecti s on.
    this_id: u64,
    /// Is this node the leader?
    leader: Option<u64>,
    leader_exists: AtomicBool,
    waiters: Vec<Arc<Notify>>,
    /// Transport layer.
    transport: Arc<T>,
    #[derivative(Debug = "ignore")]
    conn_pool: Vec<Arc<Mutex<Connection>>>,
    conn_idx: usize,
    results: HashMap<u64, Result<QueryResults, StoreError>>,
}

impl<T: StoreTransport + Send + Sync> Store<T> {
    pub fn new(this_id: u64, transport: T, config: StoreConfig) -> Self {
        let mut conn_pool = vec![];
        let conn_pool_size = config.conn_pool_size;
        for _ in 0..conn_pool_size {
            // FIXME: Let's use the 'memdb' VFS of SQLite, which allows concurrent threads
            // accessing the same in-memory database.
            let flags = OpenFlags::new()
                .set_read_write()
                .set_create()
                .set_no_mutex();
            let mut conn =
                Connection::open_with_flags(format!("node{}.db", this_id), flags).unwrap();
            conn.set_busy_timeout(5000).unwrap();
            conn_pool.push(Arc::new(Mutex::new(conn)));
        }
        let conn_idx = 0;
        Store {
            this_id,
            leader: None,
            leader_exists: AtomicBool::new(false),
            waiters: Vec::new(),
            transport: Arc::new(transport),
            conn_pool,
            conn_idx,
            results: HashMap::new(),
        }
    }

    pub fn is_leader(&self) -> bool {
        match self.leader {
            Some(id) => id == self.this_id,
            _ => false,
        }
    }

    pub fn get_connection(&mut self) -> Arc<Mutex<Connection>> {
        let idx = self.conn_idx % self.conn_pool.len();
        let conn = &self.conn_pool[idx];
        self.conn_idx += 1;
        conn.clone()
    }
}

fn query(conn: Arc<Mutex<Connection>>, sql: String) -> Result<QueryResults, StoreError> {
    let conn = conn.lock().unwrap();
    let mut rows = vec![];
    log::info!("INSIDE QUERY 1");
    conn.iterate(sql, |pairs| {
        let mut row = QueryRow::new();
        for &(_, value) in pairs.iter() {
            row.values.push(value.unwrap().to_string());
        }
        rows.push(row);
        true
    })?;
    log::info!("INSIDE QUERY 2");
    Ok(QueryResults { rows })
}

<<<<<<< HEAD
=======
impl<T: StoreTransport + Send + Sync> StateMachine<StoreCommand> for Store<T> {
    fn register_transition_state(&mut self, transition_id: usize, state: TransitionState) {
        if state == TransitionState::Applied {
            if let Some(completion) = self.command_completions.remove(&(transition_id as u64)) {
                completion.notify();
            }
        }
    }

    fn apply_transition(&mut self, transition: StoreCommand) {
        if transition.id == NOP_TRANSITION_ID {
            return;
        }
        let conn = self.get_connection();
        let results = query(conn, transition.sql);
        if self.is_leader() {
            self.results.insert(transition.id as u64, results);
        }
    }

    fn get_pending_transitions(&mut self) -> Vec<StoreCommand> {
        let cur = self.pending_transitions.clone();
        self.pending_transitions = Vec::new();
        cur
    }
}

impl<T: StoreTransport + Send + Sync> Cluster<StoreCommand> for Store<T> {
    fn register_leader(&mut self, leader_id: Option<ReplicaID>) {
        if let Some(id) = leader_id {
            self.leader = Some(id);
            self.leader_exists.store(true, Ordering::SeqCst);
        } else {
            self.leader = None;
            self.leader_exists.store(false, Ordering::SeqCst);
        }
        let waiters = self.waiters.clone();
        self.waiters = Vec::new();
        for waiter in waiters {
            waiter.notify();
        }
    }

    fn send_message(&mut self, to_id: usize, message: Message<StoreCommand>) {
        println!("SEND MESSAGE");
        self.transport.send(to_id, message);
    }

    fn receive_messages(&mut self) -> Vec<Message<StoreCommand>> {
        let cur = self.pending_messages.clone();
        self.pending_messages = Vec::new();
        cur
    }

    fn halt(&self) -> bool {
        false
    }
}

type StoreReplica<T> = Replica<Store<T>, StoreCommand, Store<T>>;
>>>>>>> a4885cce

/// ChiselStore server.
#[derive(Derivative)]
#[derivative(Debug)]
pub struct StoreServer<T: StoreTransport + Send + Sync> {
    next_cmd_id: AtomicU64,
    store: Arc<Mutex<Store<T>>>,
    #[derivative(Debug = "ignore")]
    replica: Arc<Mutex<SequencePaxos<StoreCommand, KVSnapshot, MemoryStorage<StoreCommand, KVSnapshot>>>>,
    #[derivative(Debug = "ignore")]
    ble: Arc<Mutex<BallotLeaderElection>>,
    last_executed_cmd: u64
}

/// Query row.
#[derive(Debug)]
pub struct QueryRow {
    /// Column values of the row.
    pub values: Vec<String>,
}

impl QueryRow {
    fn new() -> Self {
        QueryRow { values: Vec::new() }
    }
}

/// Query results.
#[derive(Debug)]
pub struct QueryResults {
    /// Query result rows.
    pub rows: Vec<QueryRow>,
}

const NOP_TRANSITION_ID: u64 = 0;
const HEARTBEAT_TIMEOUT: u64 =  40;

impl<T: StoreTransport + Send + Sync> StoreServer<T> {
    /// Start a new server as part of a ChiselStore cluster.
    pub fn start(this_id: u64, peers: Vec<u64>, transport: T) -> Result<Self, StoreError> {
        log::info!("Start {} !", this_id);
        // create a store
        let config = StoreConfig { conn_pool_size: 20 };
        let store = Arc::new(Mutex::new(Store::new(this_id, transport, config)));
        let noop = StoreCommand {
            id: NOP_TRANSITION_ID,
            sql: "".to_string(),
        };

        let mut sp_config = SequencePaxosConfig::default();
        // TODO: What is a congiguration id?
        sp_config.set_configuration_id(1);
        sp_config.set_pid(this_id);
        sp_config.set_peers(peers.clone());


        let storage = MemoryStorage::<StoreCommand, KVSnapshot>::default();
        let replica = SequencePaxos::with(sp_config, storage);

        let replica = Arc::new(Mutex::new(replica));

        let mut ble_config = BLEConfig::default();
        ble_config.set_pid(this_id);
        ble_config.set_peers(peers);
        ble_config.set_hb_delay(HEARTBEAT_TIMEOUT);     // a leader timeout of 20 ticks

        let ble = BallotLeaderElection::with(ble_config);
        let ble =  Arc::new(Mutex::new(ble));
        
        Ok(StoreServer {
            next_cmd_id: AtomicU64::new(1), // zero is reserved for no-op.
            store,
            replica,
            ble,
            last_executed_cmd : 0
        })
    }

    
    /// Run the blocking event loop.
    pub fn run(&self) {
        loop {
            let store = self.store.lock().unwrap();
            let transport = store.transport.clone();
            let mut replica = self.replica.lock().unwrap();
            let mut ble = self.ble.lock().unwrap();

            if let Some(leader) = ble.tick() {
                // a new leader is elected, pass it to SequencePaxos.
                log::info!("TICK {}", leader.pid);
                replica.handle_leader(leader);

            } else {

            }

            // Messages
            for out_msg in replica.get_outgoing_msgs() {
                let receiver = out_msg.to;
                // send out_msg to receiver on network layer
                transport.send(receiver, out_msg);
            }
        
            
            // BLE Messages
            for out_msg in ble.get_outgoing_msgs() {
                let receiver = out_msg.to;
                // send out_msg to receiver on network layer
                transport.send_ble(receiver, out_msg);
            }
            std::thread::sleep(Duration::from_millis(1));
        }
    }

    pub async fn start_threads(&'static self) {
        // thread to get the decided sequence and run the commands
        tokio::task::spawn(async move {
            loop {
                let replica = self.replica.lock().unwrap();
                // decided index
                let idx = replica.get_decided_idx();
                // f the decided index is > than the last executed command
                if idx > self.last_executed_cmd {
                    // we should get the non executed commands after the last executed command
                    
                }

            }
        });
    }

    

    /// Execute a SQL statement on the ChiselStore cluster.
    pub async fn query<S: AsRef<str>>(
        &self,
        stmt: S,
        consistency: Consistency,
    ) -> Result<QueryResults, StoreError> {
        // If the statement is a read statement, let's use whatever
        // consistency the user provided; otherwise fall back to strong
        // consistency.
        log::info!("START QUERY");
        let consistency = if is_read_statement(stmt.as_ref()) {
            consistency
        } else {
            Consistency::Strong
        };
        log::info!("START QUERY 2");
        let results = match consistency {
            Consistency::Strong => {
                log::info!("STRONG 1");
                // wait for the leader
                let leader_id = self.wait_for_leader().await;
                
                log::info!("STRONG 2  {}", leader_id);
                
                // when we have the leader
                // we check if we are not the leader or not 
                let (delegate, transport) = {
                    let store = self.store.lock().unwrap();
                    let delegate = !(store.this_id == leader_id);
                    (delegate, store.transport.clone())
                };

                log::info!("STRONG 3");
                // if we are not the leader we will delegate it to the leader
                if delegate {
                    log::info!("STRONG 33   ");
                    // when delegate wait for the result
                    // the leader will send us the result
                    return transport
                        .delegate(leader_id, stmt.as_ref().to_string(), consistency)
                        .await;
                }

                // if we are the leader
                log::info!("STRONG 4");
                // let (notify, id) = {
                //     let mut store = self.store.lock().unwrap();
                //     // we create a unique id for the command
                //     let id = self.next_cmd_id.fetch_add(1, Ordering::SeqCst);
                //     // we create the command
                //     let cmd = StoreCommand {id: id as u64, sql: stmt.as_ref().to_string()};

                //     let notify = Arc::new(Notify::new());
                //     (notify, id)
                // };

                // we create a unique id for the command
                let id = self.next_cmd_id.fetch_add(1, Ordering::SeqCst);
                // we create the command
                let cmd = StoreCommand {id: id as u64, sql: stmt.as_ref().to_string()};
                

                log::info!("STRONG 5");
                // write command
                self.replica.lock().unwrap().append(cmd).expect("Failed to append");
                log::info!("STRONG 6");
                
                let results = self.run_when_decided(stmt.as_ref().to_string()).await;
                log::info!("STRONG 7");
                //let results = self.store.lock().unwrap().results.remove(&id).unwrap();
                log::info!("STRONG 8");
                results?
            }
            Consistency::RelaxedReads => {
                log::info!("RELAXED READS");
                let conn = {
                    let mut store = self.store.lock().unwrap();
                    store.get_connection()
                };
                log::info!("RELAXED READS QUERY"); 
                query(conn, stmt.as_ref().to_string())?
            }
        };
        Ok(results)
    }

    /// Wait for a leader to be elected.
    pub async fn wait_for_leader(&self) -> u64 {
        loop {
            let leader_id = self.replica.lock().unwrap().get_current_leader();

            if leader_id != 0 {
                return leader_id;
            }
            std::thread::sleep(Duration::from_millis(1));
        }
    }

    pub async fn run_when_decided(&self, stm: String) -> Result<QueryResults, StoreError> {
        let _entries = self.replica.lock().unwrap().read(10);
        let conn = {
            let mut store = self.store.lock().unwrap();
            store.get_connection()
        };
        return query(conn,stm);
    }

    pub fn handle(&self, msg: Message<StoreCommand, KVSnapshot>) {
        self.replica.lock().unwrap().handle(msg);
    }
    pub fn handle_ble(&self, msg: BLEMessage) {
        self.ble.lock().unwrap().handle(msg);
    }
}

fn is_read_statement(stmt: &str) -> bool {
    stmt.to_lowercase().starts_with("select")
}<|MERGE_RESOLUTION|>--- conflicted
+++ resolved
@@ -179,69 +179,6 @@
     Ok(QueryResults { rows })
 }
 
-<<<<<<< HEAD
-=======
-impl<T: StoreTransport + Send + Sync> StateMachine<StoreCommand> for Store<T> {
-    fn register_transition_state(&mut self, transition_id: usize, state: TransitionState) {
-        if state == TransitionState::Applied {
-            if let Some(completion) = self.command_completions.remove(&(transition_id as u64)) {
-                completion.notify();
-            }
-        }
-    }
-
-    fn apply_transition(&mut self, transition: StoreCommand) {
-        if transition.id == NOP_TRANSITION_ID {
-            return;
-        }
-        let conn = self.get_connection();
-        let results = query(conn, transition.sql);
-        if self.is_leader() {
-            self.results.insert(transition.id as u64, results);
-        }
-    }
-
-    fn get_pending_transitions(&mut self) -> Vec<StoreCommand> {
-        let cur = self.pending_transitions.clone();
-        self.pending_transitions = Vec::new();
-        cur
-    }
-}
-
-impl<T: StoreTransport + Send + Sync> Cluster<StoreCommand> for Store<T> {
-    fn register_leader(&mut self, leader_id: Option<ReplicaID>) {
-        if let Some(id) = leader_id {
-            self.leader = Some(id);
-            self.leader_exists.store(true, Ordering::SeqCst);
-        } else {
-            self.leader = None;
-            self.leader_exists.store(false, Ordering::SeqCst);
-        }
-        let waiters = self.waiters.clone();
-        self.waiters = Vec::new();
-        for waiter in waiters {
-            waiter.notify();
-        }
-    }
-
-    fn send_message(&mut self, to_id: usize, message: Message<StoreCommand>) {
-        println!("SEND MESSAGE");
-        self.transport.send(to_id, message);
-    }
-
-    fn receive_messages(&mut self) -> Vec<Message<StoreCommand>> {
-        let cur = self.pending_messages.clone();
-        self.pending_messages = Vec::new();
-        cur
-    }
-
-    fn halt(&self) -> bool {
-        false
-    }
-}
-
-type StoreReplica<T> = Replica<Store<T>, StoreCommand, Store<T>>;
->>>>>>> a4885cce
 
 /// ChiselStore server.
 #[derive(Derivative)]
@@ -366,7 +303,7 @@
                 // f the decided index is > than the last executed command
                 if idx > self.last_executed_cmd {
                     // we should get the non executed commands after the last executed command
-                    
+
                 }
 
             }
